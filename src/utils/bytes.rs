use rand_os::rand_core::RngCore;

// xor produces new Vector with the XOR result
pub fn xor(a: &[u8], b: &[u8]) -> Vec<u8> {
    assert_eq!(a.len(), b.len());

    a.iter().zip(b.iter()).map(|(&x1, &x2)| x1 ^ x2).collect()
}

// xor_with xors assigns the result of xor to the first argument
pub fn xor_with(a: &mut [u8], b: &[u8]) {
    assert_eq!(a.len(), b.len());

    a.iter_mut()
        .zip(b.iter())
        .map(|(x1, &x2)| *x1 ^= x2)
        .collect()
}

pub fn random(number: usize) -> Vec<u8> {
    let mut rng = rand_os::OsRng::new().unwrap();
    let mut scalar_bytes = vec![0u8; number];
    rng.fill_bytes(&mut scalar_bytes);
    scalar_bytes.to_vec()
}

#[cfg(test)]
mod test_xor_with {
    use super::*;

<<<<<<< HEAD
#[cfg(test)]
speculate! {
    describe "random" {
        it "generates a given number of random bytes"{
            let random_bytes = random(10);
            assert_eq!(10, random_bytes.len());
        }
    }
    describe "xor_with" {
        context "for empty inputs" {
            it "does not change initial value" {
=======
    #[cfg(test)]
    mod for_valid_inputs {
        use super::*;

        #[cfg(test)]
        mod for_empty_inputs {
            use super::*;

            #[test]
            fn does_not_change_intitial_value() {
>>>>>>> 5d324af8
                let mut a: Vec<u8> = vec![];
                let b: Vec<u8> = vec![];
                xor_with(&mut a, &b);
                assert_eq!(0, a.len());
            }
        }

        #[cfg(test)]
        mod for_non_zero_inputs_of_same_length {
            use super::*;

            #[test]
            fn it_returns_the_expected_xor_of_vectors() {
                let mut a: Vec<u8> = vec![1, 2, 3];
                let b: Vec<u8> = vec![4, 5, 6];
                xor_with(&mut a, &b);
                assert_eq!(1 ^ 4, a[0]);
                assert_eq!(2 ^ 5, a[1]);
                assert_eq!(3 ^ 6, a[2]);
            }
        }
    }

    #[cfg(test)]
    mod for_invalid_inputs {
        use super::*;

        #[test]
        #[should_panic]
        fn panics_for_inputs_of_different_lengths() {
            let mut a: Vec<u8> = vec![1, 2, 3];
            let b: Vec<u8> = vec![4, 5];
            xor_with(&mut a, &b);
        }
    }
}

#[cfg(test)]
mod test_xor {
    use super::*;

    #[cfg(test)]
    mod for_valid_inputs {
        use super::*;

        #[test]
        fn for_empty_inputs_it_returns_empty_vector() {
            let a: Vec<u8> = vec![];
            let b: Vec<u8> = vec![];
            let c = xor(&a, &b);
            assert_eq!(0, c.len());
        }

        #[test]
        fn for_non_zero_inputs_of_same_length_it_returns_expected_xor() {
            let a: Vec<u8> = vec![1, 2, 3];
            let b: Vec<u8> = vec![4, 5, 6];
            let c = xor(&a, &b);
            assert_eq!(a.len(), c.len());
            for i in 0..c.len() {
                assert_eq!(c[i], a[i] ^ b[i])
            }
        }
    }

    #[cfg(test)]
    mod for_invalid_inputs {
        use super::*;

        #[test]
        #[should_panic]
        fn panics_for_inputs_of_different_lengths() {
            let a: Vec<u8> = vec![1, 2, 3];
            let b: Vec<u8> = vec![4, 5];
            let c = xor(&a, &b);
        }
    }
}<|MERGE_RESOLUTION|>--- conflicted
+++ resolved
@@ -25,22 +25,19 @@
 }
 
 #[cfg(test)]
+mod test_random {
+    use super::*;
+
+    fn test_generating_specified_number_of_bytes {
+        let random_bytes = random(10);
+        assert_eq!(10, random_bytes.len());
+    }
+}
+
+#[cfg(test)]
 mod test_xor_with {
     use super::*;
 
-<<<<<<< HEAD
-#[cfg(test)]
-speculate! {
-    describe "random" {
-        it "generates a given number of random bytes"{
-            let random_bytes = random(10);
-            assert_eq!(10, random_bytes.len());
-        }
-    }
-    describe "xor_with" {
-        context "for empty inputs" {
-            it "does not change initial value" {
-=======
     #[cfg(test)]
     mod for_valid_inputs {
         use super::*;
@@ -51,7 +48,6 @@
 
             #[test]
             fn does_not_change_intitial_value() {
->>>>>>> 5d324af8
                 let mut a: Vec<u8> = vec![];
                 let b: Vec<u8> = vec![];
                 xor_with(&mut a, &b);
