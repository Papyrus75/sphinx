<<<<<<< HEAD
use crate::constants::{AVERAGE_DELAY, SECURITY_PARAMETER};
use crate::crypto::{generate_random_curve_point, generate_secret, CURVE_GENERATOR};
=======
use crate::constants::{AVERAGE_DELAY, SECURITY_PARAMETER, MAX_PATH_LENGTH};
use crate::crypto::{generate_secret, CURVE_GENERATOR};
>>>>>>> 7260eacd
use curve25519_dalek::montgomery::MontgomeryPoint;
use curve25519_dalek::scalar::Scalar;
use hmac::{Hmac, Mac};
use rand;
use rand_distr::{Distribution, Exp};
use sha2::Sha256;
use aes_ctr::Aes128Ctr;
use aes_ctr::stream_cipher::generic_array::GenericArray;

type HmacSha256 = Hmac<Sha256>;

pub struct Address {}

pub enum RouteElement {
    FinalHop(Destination),
    ForwardHop(Host),
}

impl RouteElement {
    fn get_pub_key(&self) -> MontgomeryPoint {
        use RouteElement::*;

        match self {
            FinalHop(destination) => destination.pub_key,
            ForwardHop(host) => host.pub_key,
        }
    }
}

pub struct Destination {
    pub pub_key: MontgomeryPoint,
}

pub struct Host {
    pub address: Address,
    pub pub_key: MontgomeryPoint,
}

struct KeyMaterial {
    initial_shared_secret: SharedSecret,
    shared_keys: Vec<SharedKey>,
}

pub struct SphinxHeader {}
struct FillerString {}

pub type SharedSecret = MontgomeryPoint;
pub type SharedKey = MontgomeryPoint;

// needs client's secret key, how should we inject this?
// needs to deal with SURBs too at some point
pub fn create_header(route: &[RouteElement]) -> (SphinxHeader, Vec<SharedKey>) {
    let initial_secret = generate_secret();
    let key_material = derive_key_material(route, initial_secret);
    let delays = generate_delays(route.len() - 1); // we don't generate delay for the destination

    // compute filler strings
    // encapsulate routing information, compute MACs
    (SphinxHeader {}, vec![])
}

fn xor(a: &[u8], b: &[u8]) -> Vec<u8> {
    assert_eq!(a.len(), b.len());

    a.iter().zip(b.iter()).map(|(&x1, &x2)| x1 ^ x2).collect()
}

fn create_zero_bytes(length: usize) -> Vec<u8> {
    vec![0; length]
}

// TODO: remember about the destination
fn generate_filler_string(shared_keys: Vec<SharedKey>) -> Vec<u8> {
    let mut filler_string: Vec<u8> = vec![];
    for x in 0..(shared_keys.len()) {

        // take current filler string then concatenate with string of zeroes of size 2*k (k is the security parameter) 
        let zero_bytes = create_zero_bytes(SECURITY_PARAMETER * 2);
        filler_string.extend(&zero_bytes);

        // generate a random string as an output of a PRNG, which we implement using stream cipher AES_CTR 
        // key for AES_CTR will be shared_keys[x]
        // we also put into AES a nonce as data. this nonce can be for example a sequence of zeros (or some other fixed string)
        // after computing the output vector of AES_CTR we take the last 2*k*x elements of the returned vector


    }

    // start with empty filler string
    // then have the for loop:
    // iterate through all hops:
    // take current filler string then concatenate with string of zeroes of size 2*k (k is the security parameter)
    // then xor the result with output of PRNG seeded with shared key of the iteration
    // take some bits as specified in the paper...
    // this gives new filler string.
    // repeat the loop

    vec![]
}

fn generate_delays(number: usize) -> Vec<f64> {
    let exp = Exp::new(1.0 / AVERAGE_DELAY).unwrap();

    std::iter::repeat(())
        .take(number)
        .map(|_| exp.sample(&mut rand::thread_rng()))
        .collect()
}

fn compute_shared_key(node_pub_key: MontgomeryPoint, exponent: &Scalar) -> SharedKey {
    node_pub_key * exponent
}

fn compute_blinding_factor(shared_key: MontgomeryPoint, exponent: &Scalar) -> Scalar {
    let shared_secret = CURVE_GENERATOR * exponent;
    compute_keyed_hmac(shared_secret.to_bytes(), shared_key.to_bytes())
}

// derive shared keys, group elements, blinding factors
fn derive_key_material(route: &[RouteElement], initial_secret: Scalar) -> KeyMaterial {
    let initial_shared_secret = CURVE_GENERATOR * initial_secret;

    let shared_keys = route
        .iter()
        .scan(initial_secret, |accumulator, route_element| {
            let shared_key = compute_shared_key(route_element.get_pub_key(), &accumulator);

            // last element in the route should be the destination and hence don't compute blinding factor
            // or increment the iterator
            match route_element {
                RouteElement::ForwardHop(_) => {
                    *accumulator = *accumulator * compute_blinding_factor(shared_key, &accumulator)
                }
                RouteElement::FinalHop(_) => (),
            }

            Some(shared_key)
        })
        .collect();

    KeyMaterial {
        shared_keys,
        initial_shared_secret,
    }
}

fn compute_keyed_hmac(alpha: [u8; 32], data: [u8; 32]) -> Scalar {
    let mut mac = HmacSha256::new_varkey(&alpha).expect("HMAC can take key of any size");
    mac.input(&data);
    let mut output = [0u8; 32];
    output.copy_from_slice(&mac.result().code().to_vec()[..32]);
    Scalar::from_bytes_mod_order(output)
}

#[cfg(test)]
use speculate::speculate;

#[cfg(test)]
speculate! {
    describe "generating delays" {
        context "for 0 delays" {
            it "returns an empty delays vector" {
                let delays = generate_delays(0);
                assert_eq!(0, delays.len());
    }
        }

        context "for 1 delay" {
            it "returns 1 delay" {
                let delays = generate_delays(1);
                assert_eq!(1, delays.len());
    }
        }

        context "for 3 delays" {
            it "returns 3 delays" {
                let delays = generate_delays(3);
                assert_eq!(3, delays.len());
    }
        }
    }

    describe "computing shared key" {
        it "returns g^x for predefined g and x, where g is a point on the curve and x is an exponent" {
            let x = Scalar::from_bytes_mod_order([42u8; 32]);
            let g = CURVE_GENERATOR * Scalar::from_bytes_mod_order([16u8; 32]);

            let expected_shared_key = g * x;
            let shared_key = compute_shared_key(g, &x);

        assert_eq!(expected_shared_key, shared_key);
    }
    }

    describe "computing blinding factor" {
        it "returns expected H(g^x, y) for predefined x and y, where
            H is an HMAC function,
            g is the curve generator
            x is a scalar
            y is a shared key (g^z), where z is a scalar"
        {
            let x = Scalar::from_bytes_mod_order([42u8; 32]);
            let y = CURVE_GENERATOR * Scalar::from_bytes_mod_order([16u8; 32]);

        // given the above exponent and shared key, we should see:
        let expected_blinding_factor = Scalar::from_bytes_mod_order([
            65, 236, 88, 7, 186, 168, 172, 170, 90, 46, 49, 164, 225, 73, 145, 77, 181, 151, 37,
            178, 37, 181, 248, 165, 180, 75, 103, 133, 191, 146, 10, 8,
        ]);

            let blinding_factor = compute_blinding_factor(y, &x);
        assert_eq!(expected_blinding_factor, blinding_factor)
    }
    }

    // I've included so many contexts as we might change behaviour based on RouteElement being
    // ForwardHop or FinalHop. We want the tests to break in that case.
    describe "deriving key material" {
        fn new_route_forward_hop(pub_key: MontgomeryPoint) -> RouteElement {
            RouteElement::ForwardHop(Host {
                address: Address {},
                pub_key,
            })
        }

        fn new_route_final_hop(pub_key: MontgomeryPoint) -> RouteElement {
            RouteElement::FinalHop(Destination {
                pub_key,
            })
        }

        context "with an empty route" {
            before {
                let empty_route: Vec<RouteElement> = vec![];
                let initial_secret = generate_secret();
                let key_material = derive_key_material(&empty_route, initial_secret);
            }

            it "returns no shared keys" {
                assert_eq!(0, key_material.shared_keys.len())
            }

            it "returns correctly generated initial shared secret g^x,
                where g is the curve generator and x is initial secret" {
                assert_eq!(CURVE_GENERATOR * initial_secret, key_material.initial_shared_secret)
            }
        }

        context "with a route with no forward hops and a destination" {
            before {
                let route: Vec<RouteElement> = vec![
                    new_route_final_hop(generate_random_curve_point())
                ];
        let initial_secret = generate_secret();
        let key_material = derive_key_material(&route, initial_secret);
            }

            it "returns number of shared keys equal to length of entire route" {
                assert_eq!(route.len(), key_material.shared_keys.len())
            }

            it "returns correctly generated initial shared secret g^x,
                where g is the curve generator and x is initial secret" {
                assert_eq!(CURVE_GENERATOR * initial_secret, key_material.initial_shared_secret)
    }

            it "generates correct shared keys" {
                // The accumulator is the key to our blinding factors working. If the accumulator value isn't incremented
                // correctly, we risk passing an incorrectly blinded shared key through the mixnet in the (unencrypted)
                // Sphinx packet header. So this test ensures that the accumulator gets incremented properly
                // on each run through the loop.
                let mut expected_accumulator = initial_secret;
                for i in 0..route.len() {
                    let expected_shared_key = compute_shared_key(route[i].get_pub_key(), &expected_accumulator);
                    let expected_blinder = compute_blinding_factor(expected_shared_key, &expected_accumulator);
                    expected_accumulator = expected_accumulator * expected_blinder;

                    assert_eq!(expected_shared_key, key_material.shared_keys[i])
                }
            }
        }

        context "with a route with 1 forward hop and a destination" {
            before {
                let route: Vec<RouteElement> = vec![
                    new_route_forward_hop(generate_random_curve_point()),
                    new_route_final_hop(generate_random_curve_point())
                ];
        let initial_secret = generate_secret();
        let key_material = derive_key_material(&route, initial_secret);
            }

            it "returns number of shared keys equal to length of entire route" {
                assert_eq!(route.len(), key_material.shared_keys.len())
            }

            it "returns correctly generated initial shared secret g^x,
                where g is the curve generator and x is initial secret" {
                assert_eq!(CURVE_GENERATOR * initial_secret, key_material.initial_shared_secret)
    }

            it "generates correct shared keys" {
                // The accumulator is the key to our blinding factors working. If the accumulator value isn't incremented
                // correctly, we risk passing an incorrectly blinded shared key through the mixnet in the (unencrypted)
                // Sphinx packet header. So this test ensures that the accumulator gets incremented properly
                // on each run through the loop.
                let mut expected_accumulator = initial_secret;
                for i in 0..route.len() {
                    let expected_shared_key = compute_shared_key(route[i].get_pub_key(), &expected_accumulator);
                    let expected_blinder = compute_blinding_factor(expected_shared_key, &expected_accumulator);
                    expected_accumulator = expected_accumulator * expected_blinder;

                    assert_eq!(expected_shared_key, key_material.shared_keys[i])
                }
            }
        }

        context "with a route with 3 forward hops and a destination" {
            before {
                let route: Vec<RouteElement> = vec![
                    new_route_forward_hop(generate_random_curve_point()),
                    new_route_forward_hop(generate_random_curve_point()),
                    new_route_forward_hop(generate_random_curve_point()),
                    new_route_final_hop(generate_random_curve_point())
                ];
        let initial_secret = generate_secret();
        let key_material = derive_key_material(&route, initial_secret);
            }

            it "returns number of shared keys equal to length of entire route" {
                assert_eq!(route.len(), key_material.shared_keys.len())
            }

            it "returns correctly generated initial shared secret g^x,
                where g is the curve generator and x is initial secret" {
                assert_eq!(CURVE_GENERATOR * initial_secret, key_material.initial_shared_secret)
            }

            it "generates correct shared keys" {
                // The accumulator is the key to our blinding factors working. If the accumulator value isn't incremented
                // correctly, we risk passing an incorrectly blinded shared key through the mixnet in the (unencrypted)
                // Sphinx packet header. So this test ensures that the accumulator gets incremented properly
                // on each run through the loop.
        let mut expected_accumulator = initial_secret;
                for i in 0..route.len() {
                    let expected_shared_key = compute_shared_key(route[i].get_pub_key(), &expected_accumulator);
                    let expected_blinder = compute_blinding_factor(expected_shared_key, &expected_accumulator);
                    expected_accumulator = expected_accumulator * expected_blinder;

                    assert_eq!(expected_shared_key, key_material.shared_keys[i])
                }
            }
        }

        context "with a route with 3 forward hops and no destination" {
            before {
                let route: Vec<RouteElement> = vec![
                    new_route_forward_hop(generate_random_curve_point()),
                    new_route_forward_hop(generate_random_curve_point()),
                    new_route_forward_hop(generate_random_curve_point())
                ];
                let initial_secret = generate_secret();
                let key_material = derive_key_material(&route, initial_secret);
            }

            it "returns number of shared keys equal to length of entire route" {
                assert_eq!(route.len(), key_material.shared_keys.len())
            }

            it "returns correctly generated initial shared secret g^x,
                where g is the curve generator and x is initial secret" {
                assert_eq!(CURVE_GENERATOR * initial_secret, key_material.initial_shared_secret)
            }

            it "generates correct shared keys" {
        // The accumulator is the key to our blinding factors working. If the accumulator value isn't incremented
        // correctly, we risk passing an incorrectly blinded shared key through the mixnet in the (unencrypted)
        // Sphinx packet header. So this test ensures that the accumulator gets incremented properly
        // on each run through the loop.
                let mut expected_accumulator = initial_secret;
                for i in 0..route.len() {
                    let expected_shared_key = compute_shared_key(route[i].get_pub_key(), &expected_accumulator);
                    let expected_blinder = compute_blinding_factor(expected_shared_key, &expected_accumulator);
                    expected_accumulator = expected_accumulator * expected_blinder;

                    assert_eq!(expected_shared_key, key_material.shared_keys[i])
                }
            }
    }
    }

    describe "xor" {
        context "for empty inputs" {
            it "returns an empty vector" {
                let a: Vec<u8> = vec![];
                let b: Vec<u8> = vec![];
                let c = xor(&a, &b);
                assert_eq!(0, c.len());
            }
        }

        context "for non-zero inputs of same length" {
            it "returns the expected xor of the vectors" {
                let a: Vec<u8> = vec![1, 2, 3];
                let b: Vec<u8> = vec![4, 5, 6];
                let c = xor(&a, &b);
                assert_eq!(a.len(), c.len());
                for i in 0..c.len() {
                    assert_eq!(c[i], a[i] ^ b[i])
                }
            }
        }

        context "for inputs of different lengths" {
            #[should_panic]
            it "panics" {
                let a: Vec<u8> = vec![1, 2, 3];
                let b: Vec<u8> = vec![4, 5];
                let c = xor(&a, &b);
            }
        }
    }
}<|MERGE_RESOLUTION|>--- conflicted
+++ resolved
@@ -1,18 +1,13 @@
-<<<<<<< HEAD
-use crate::constants::{AVERAGE_DELAY, SECURITY_PARAMETER};
+use crate::constants::{AVERAGE_DELAY, MAX_PATH_LENGTH, SECURITY_PARAMETER};
 use crate::crypto::{generate_random_curve_point, generate_secret, CURVE_GENERATOR};
-=======
-use crate::constants::{AVERAGE_DELAY, SECURITY_PARAMETER, MAX_PATH_LENGTH};
-use crate::crypto::{generate_secret, CURVE_GENERATOR};
->>>>>>> 7260eacd
+use aes_ctr::stream_cipher::generic_array::GenericArray;
+use aes_ctr::Aes128Ctr;
 use curve25519_dalek::montgomery::MontgomeryPoint;
 use curve25519_dalek::scalar::Scalar;
 use hmac::{Hmac, Mac};
 use rand;
 use rand_distr::{Distribution, Exp};
 use sha2::Sha256;
-use aes_ctr::Aes128Ctr;
-use aes_ctr::stream_cipher::generic_array::GenericArray;
 
 type HmacSha256 = Hmac<Sha256>;
 
@@ -80,17 +75,14 @@
 fn generate_filler_string(shared_keys: Vec<SharedKey>) -> Vec<u8> {
     let mut filler_string: Vec<u8> = vec![];
     for x in 0..(shared_keys.len()) {
-
-        // take current filler string then concatenate with string of zeroes of size 2*k (k is the security parameter) 
+        // take current filler string then concatenate with string of zeroes of size 2*k (k is the security parameter)
         let zero_bytes = create_zero_bytes(SECURITY_PARAMETER * 2);
         filler_string.extend(&zero_bytes);
 
-        // generate a random string as an output of a PRNG, which we implement using stream cipher AES_CTR 
+        // generate a random string as an output of a PRNG, which we implement using stream cipher AES_CTR
         // key for AES_CTR will be shared_keys[x]
         // we also put into AES a nonce as data. this nonce can be for example a sequence of zeros (or some other fixed string)
         // after computing the output vector of AES_CTR we take the last 2*k*x elements of the returned vector
-
-
     }
 
     // start with empty filler string
